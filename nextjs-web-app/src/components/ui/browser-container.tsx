import styled from "styled-components";
import { motion } from "framer-motion";

const Container = styled(motion.div)<{ theme: "light" | "dark" }>`
  background: ${(props) => (props.theme === "dark" ? "#1e2939" : "#ffffff")};
  border-radius: 12px;
  overflow: hidden;
  box-shadow: 0 10px 30px -5px rgba(0, 0, 0, 0.2);
  width: 100%;
  max-width: 1200px;
  margin: 0 auto;
  height: 100%;
  display: flex;
  flex-direction: column;
  color: ${(props) => (props.theme === "dark" ? "#1e2939" : "#000000")};
  border: ${(props) =>
    props.theme === "dark" ? "1px solid #373a40" : "1px solid #d1d5db"};
`;

const Header = styled.div`
  background: #1a1b1e;
  padding: 6px 12px;
  display: flex;
  align-items: center;
  gap: 6px;
  border-bottom: 1px solid #2c2e33;
  border-top-left-radius: 12px;
  border-top-right-radius: 12px;
  justify-content: space-between;
  min-height: 36px;

  @media (min-width: 640px) {
    padding: 8px 16px;
    gap: 8px;
    min-height: 40px;
  }
`;

const CircleContainer = styled.div`
  display: flex;
  align-items: center;
  gap: 8px;
  padding-left: 4px;
  min-width: 60px;
`;

<<<<<<< HEAD
const Circle = styled.div<{ color: string }>`
=======
const Circle = styled.div<{ color: string; $clickable?: boolean }>`
>>>>>>> f4698d7a
  width: 10px;
  height: 10px;
  border-radius: 50%;
  background-color: ${(props) => props.color};
  opacity: 0.9;
  transition: all 0.15s ease;
  cursor: ${(props) => props.$clickable ? 'pointer' : 'default'};

  @media (min-width: 640px) {
    width: 12px;
    height: 12px;
  }

  @media (min-width: 640px) {
    width: 12px;
    height: 12px;
  }

  &:hover {
    opacity: 1;
    transform: scale(${(props) => props.$clickable ? '1.2' : '1.1'});
  }
`;

const Title = styled.div<{ theme: "light" | "dark" }>`
  color: ${(props) => (props.theme === "dark" ? "#e2e8f0" : "#f8fafc")};
  font-size: 11px;
  font-weight: 500;
  opacity: 0.8;
  text-align: center;
  flex: 1;
  white-space: nowrap;
  overflow: hidden;
  text-overflow: ellipsis;

  @media (min-width: 640px) {
    font-size: 13px;
  }
`;

const Content = styled.div<{ theme: "light" | "dark" }>`
  padding: 0;
  flex: 1;
  overflow: auto;
  height: 100%;
  background: ${(props) => (props.theme === "dark" ? "#1e2939" : "#ffffff")};
`;

interface BrowserContainerProps {
  children: React.ReactNode;
  theme: "light" | "dark";
  title?: string;
  onMaximize?: () => void;
}

export const BrowserContainer = ({
  children,
  theme,
  title,
  onMaximize,
}: BrowserContainerProps) => {
  return (
    <Container
      theme={theme}
      initial={{ opacity: 0, y: 20 }}
      animate={{ opacity: 1, y: 0 }}
      transition={{ duration: 0.4, ease: "easeOut" }}
    >
      <Header>
        <CircleContainer>
          <Circle color="#FF5F57" />
          <Circle color="#FFBD2E" />
          <Circle
            color="#28C840"
            $clickable={!!onMaximize}
            onClick={onMaximize}
          />
        </CircleContainer>
        {title && <Title theme={theme}>{title}</Title>}
        <div style={{ width: '60px' }}></div> {/* Spacer for balance */}
      </Header>
      <Content theme={theme}>{children}</Content>
    </Container>
  );
};<|MERGE_RESOLUTION|>--- conflicted
+++ resolved
@@ -44,11 +44,7 @@
   min-width: 60px;
 `;
 
-<<<<<<< HEAD
-const Circle = styled.div<{ color: string }>`
-=======
 const Circle = styled.div<{ color: string; $clickable?: boolean }>`
->>>>>>> f4698d7a
   width: 10px;
   height: 10px;
   border-radius: 50%;
