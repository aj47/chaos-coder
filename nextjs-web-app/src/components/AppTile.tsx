"use client";

<<<<<<< HEAD
import { useState, useEffect, memo, useCallback } from "react";
import { motion, AnimatePresence } from "framer-motion";
import Editor from "@monaco-editor/react";
=======
import { motion } from "framer-motion";
import { memo, useCallback } from "react";
>>>>>>> f4698d7a
import {
  FaBootstrap,
  FaWind,
  FaLeaf,
  FaPalette,
  FaShieldAlt,
  FaCode,
} from "react-icons/fa";
import { IconType } from "react-icons";

interface AppTileProps {
  title: string;
  isSelected: boolean;
  onClick: () => void;
  isLoading?: boolean;
  theme: "light" | "dark";
}

interface FrameworkInfo {
  icon: IconType;
  description: string;
  rightIcon: IconType;
  framework: string;
  iconColor: string;
}

const frameworkMap: Record<string, FrameworkInfo> = {
  "Standard Version": {
    icon: FaBootstrap,
    description: "Built with Bootstrap for robust, responsive design",
    rightIcon: FaCode,
    framework: "bootstrap",
    iconColor: "#7952b3",
  },
  "Visual Focus": {
    icon: FaPalette,
    description: "Using Materialize for beautiful Material Design",
    rightIcon: FaCode,
    framework: "materialize",
    iconColor: "#eb7077",
  },
  "Minimalist Version": {
    icon: FaLeaf,
    description: "Pure CSS for lightweight, clean aesthetics",
    rightIcon: FaCode,
    framework: "pure",
    iconColor: "#3cb371",
  },
  "Creative Approach": {
    icon: FaWind,
    description: "Powered by Tailwind CSS for modern utility-first design",
    rightIcon: FaCode,
    framework: "tailwind",
    iconColor: "#38bdf8",
  },
  "Enhanced Version": {
    icon: FaShieldAlt,
    description: "Enterprise-ready with Bulma components",
    rightIcon: FaCode,
    framework: "Bulma",
    iconColor: "#06c",
  },
};

const AppTile = memo(function AppTile({
  title,
  isSelected,
  onClick,
  isLoading,
  theme,
}: AppTileProps) {
  const framework = frameworkMap[title];
  const LeftIcon = framework.icon;
  const RightIcon = framework.rightIcon;

  const getBgColor = useCallback(() => {
<<<<<<< HEAD
    if (isPlaceholder) {
      return theme === "dark"
        ? "bg-gray-800/50 hover:bg-gray-700/70 border-2 border-dashed border-gray-600"
        : "bg-white/80 hover:bg-gray-50/90 border-2 border-dashed border-gray-300";
    }
=======
>>>>>>> f4698d7a
    if (isSelected) {
      return "bg-[#2563EB] shadow-lg shadow-blue-500/20";
    }
    return theme === "dark"
      ? "bg-gray-800 hover:bg-gray-700"
      : "bg-white hover:bg-gray-50 border border-gray-200";
  }, [isSelected, theme]);
<<<<<<< HEAD

  // Mac-style window controls handler
  const handleDeleteClick = (e: React.MouseEvent) => {
    e.stopPropagation();
    if (onDelete) {
      setShowDeleteConfirm(true);
    }
  };

  // Cancel delete confirmation
  const handleCancelDelete = (e: React.MouseEvent) => {
    e.stopPropagation();
    setShowDeleteConfirm(false);
  };

  // Confirm delete
  const handleConfirmDelete = (e: React.MouseEvent) => {
    e.stopPropagation();
    if (onDelete) {
      onDelete();
    }
    setShowDeleteConfirm(false);
  };

  // Toggle style dropdown
  const handleToggleStyleDropdown = (e: React.MouseEvent) => {
    e.stopPropagation();
    setShowStyleDropdown(!showStyleDropdown);
  };

  // Handle style selection
  const handleStyleSelect = (style: string) => (e: React.MouseEvent) => {
    e.stopPropagation();
    setSelectedStyle(style);
    setShowStyleDropdown(false);
    if (onStyleSelect) {
      onStyleSelect(style);
    }
  };

  // Handle generate with selected style
  const handleGenerateWithStyle = (e: React.MouseEvent) => {
    e.stopPropagation();
    if (selectedStyle && onStyleSelect) {
      onStyleSelect(selectedStyle);
    }
    onClick();
  };

  // Handle preview button click without minimizing
  const handlePreviewClick = (e: React.MouseEvent) => {
    e.stopPropagation();
    setViewMode("preview");
  };

  // Handle code view button click without minimizing
  const handleCodeViewClick = (e: React.MouseEvent) => {
    e.stopPropagation();
    setViewMode("code");
  };

  // Handle deploy button click (coming soon feature)
  const handleDeployClick = (e: React.MouseEvent) => {
    e.stopPropagation();
    // This is a coming soon feature, so we'll just show an alert for now
    alert("Deploy feature coming soon!");
  };

  // If this is a placeholder tile, render it differently
  if (isPlaceholder) {
    return (
      <motion.div
        layout
        className={`relative rounded-lg cursor-pointer transition-all duration-200 ${getBgColor()} flex flex-col h-[300px]`}
        whileHover={{ scale: 1.05 }}
        whileTap={{ scale: 0.98 }}
      >
        <div className="flex flex-col items-center justify-center text-center p-6 flex-1">
          <div className="w-12 h-12 rounded-full bg-blue-500 flex items-center justify-center mb-3">
            <FaPlus className="text-white w-6 h-6" />
          </div>
          <h3
            className={`text-lg font-semibold ${
              theme === "dark" ? "text-gray-200" : "text-gray-700"
            }`}
          >
            Add New Design
          </h3>
          <p
            className={`mt-2 text-sm ${
              theme === "dark" ? "text-gray-400" : "text-gray-500"
            }`}
          >
            Generate another design variation
          </p>

          {/* Style selection dropdown */}
          <div className="mt-4 relative w-full max-w-xs">
            <button
              onClick={handleToggleStyleDropdown}
              className={`w-full px-4 py-2 rounded-md flex items-center justify-between ${
                theme === "dark"
                  ? "bg-gray-700 text-gray-200 hover:bg-gray-600"
                  : "bg-gray-100 text-gray-800 hover:bg-gray-200"
              }`}
            >
              <span>{selectedStyle || "Select Style"}</span>
              <FaChevronDown className="ml-2 w-3 h-3" />
            </button>

            <AnimatePresence>
              {showStyleDropdown && (
                <motion.div
                  initial={{ opacity: 0, y: -10 }}
                  animate={{ opacity: 1, y: 0 }}
                  exit={{ opacity: 0, y: -10 }}
                  className={`absolute top-full left-0 right-0 mt-1 rounded-md shadow-lg z-10 max-h-60 overflow-y-auto ${
                    theme === "dark" ? "bg-gray-800" : "bg-white"
                  }`}
                >
                  {availableStyles.length > 0 ? (
                    availableStyles.map((style, index) => (
                      <div
                        key={index}
                        onClick={handleStyleSelect(style)}
                        className={`px-4 py-2 cursor-pointer ${
                          theme === "dark"
                            ? "hover:bg-gray-700 text-gray-200"
                            : "hover:bg-gray-100 text-gray-800"
                        } ${
                          selectedStyle === style
                            ? theme === "dark"
                              ? "bg-gray-700"
                              : "bg-gray-100"
                            : ""
                        }`}
                      >
                        {style}
                      </div>
                    ))
                  ) : (
                    <div
                      className={`px-4 py-2 ${
                        theme === "dark" ? "text-gray-400" : "text-gray-500"
                      }`}
                    >
                      No styles available
                    </div>
                  )}
                </motion.div>
              )}
            </AnimatePresence>
          </div>

          <button
            onClick={handleGenerateWithStyle}
            className={`mt-4 px-4 py-2 rounded-md ${
              theme === "dark"
                ? "bg-blue-600 hover:bg-blue-500 text-white"
                : "bg-blue-500 hover:bg-blue-600 text-white"
            }`}
          >
            Generate
          </button>
        </div>
      </motion.div>
    );
  }
=======
>>>>>>> f4698d7a

  return (
    <motion.div
      onClick={onClick}
      className={`relative p-6 mb-1 rounded-lg cursor-pointer transition-all duration-200 ${getBgColor()}`}
      whileHover={{ scale: 1.02 }}
      whileTap={{ scale: 0.98 }}
      style={{
        boxShadow: isSelected
          ? "0 8px 24px rgba(37, 99, 235, 0.15)"
          : "0 4px 20px rgba(0, 0, 0, 0.1)",
      }}
    >
      <div className="flex items-start space-x-4">
        <div className="flex-shrink-0">
          <LeftIcon
            className="w-6 h-6"
            style={{ color: isSelected ? "#ffffff" : framework.iconColor }}
          />
        </div>
        <div className="flex-1 min-w-0">
          <h3
            className={`text-lg font-semibold mb-1 ${
              isSelected
                ? "text-white"
                : theme === "dark"
                ? "text-gray-100"
                : "text-gray-900"
            }`}
          >
            {title}
          </h3>
          <p
            className={`text-sm ${
              isSelected
                ? "text-blue-50"
                : theme === "dark"
                ? "text-gray-400"
                : "text-gray-600"
            }`}
          >
            {framework.description}
          </p>
          {isLoading && (
            <div className="mt-2">
              <motion.div
                className={`h-1 w-full rounded-full ${
                  isSelected ? "bg-blue-400" : "bg-blue-200"
                }`}
                initial={{ scaleX: 0 }}
                animate={{ scaleX: 1 }}
                transition={{
                  duration: 1.5,
                  repeat: Infinity,
                  ease: "easeInOut",
                }}
              />
            </div>
          )}
        </div>
        <div className="flex-shrink-0">
          <RightIcon
            className={`w-5 h-5 ${
              isSelected
                ? "text-white"
                : theme === "dark"
                ? "text-gray-400"
                : "text-gray-500"
            }`}
          />
        </div>
      </div>
      {isLoading && (
        <div className="absolute inset-0 bg-gray-800/50 rounded-lg flex items-center justify-center backdrop-blur-sm">
          <div className="w-6 h-6 border-2 border-blue-400 border-t-transparent rounded-full animate-spin"></div>
        </div>
      )}
    </motion.div>
  );
});

export default AppTile;<|MERGE_RESOLUTION|>--- conflicted
+++ resolved
@@ -1,13 +1,8 @@
 "use client";
 
-<<<<<<< HEAD
 import { useState, useEffect, memo, useCallback } from "react";
 import { motion, AnimatePresence } from "framer-motion";
 import Editor from "@monaco-editor/react";
-=======
-import { motion } from "framer-motion";
-import { memo, useCallback } from "react";
->>>>>>> f4698d7a
 import {
   FaBootstrap,
   FaWind,
@@ -83,15 +78,24 @@
   const LeftIcon = framework.icon;
   const RightIcon = framework.rightIcon;
 
+  useEffect(() => {
+    setEditedCode(code);
+  }, [code]);
+
+  const handleCodeChange = (value: string | undefined) => {
+    if (value !== undefined) {
+      setEditedCode(value);
+      setPreviewKey((prev) => prev + 1);
+      onChange?.(value);
+    }
+  };
+
   const getBgColor = useCallback(() => {
-<<<<<<< HEAD
     if (isPlaceholder) {
       return theme === "dark"
         ? "bg-gray-800/50 hover:bg-gray-700/70 border-2 border-dashed border-gray-600"
         : "bg-white/80 hover:bg-gray-50/90 border-2 border-dashed border-gray-300";
     }
-=======
->>>>>>> f4698d7a
     if (isSelected) {
       return "bg-[#2563EB] shadow-lg shadow-blue-500/20";
     }
@@ -99,7 +103,6 @@
       ? "bg-gray-800 hover:bg-gray-700"
       : "bg-white hover:bg-gray-50 border border-gray-200";
   }, [isSelected, theme]);
-<<<<<<< HEAD
 
   // Mac-style window controls handler
   const handleDeleteClick = (e: React.MouseEvent) => {
@@ -268,8 +271,6 @@
       </motion.div>
     );
   }
-=======
->>>>>>> f4698d7a
 
   return (
     <motion.div
