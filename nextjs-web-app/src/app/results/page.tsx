"use client";

import { useSearchParams } from "next/navigation";
<<<<<<< HEAD
import { useState, useEffect, Suspense } from "react";
=======
import { useState, useEffect, Suspense, useRef } from "react";
>>>>>>> e5b40f79
import Link from "next/link";
import { motion, AnimatePresence } from "framer-motion";
import { AuroraBackground } from "@/components/ui/aurora-background";
import { useTheme } from "@/context/ThemeContext";
import { useGenerations } from "@/context/GenerationsContext";
import PromptInput from "@/components/DevTools/PromptInput";
import PerformanceMetrics from "@/components/DevTools/PerformanceMetrics";
import VoiceInput from "@/components/DevTools/VoiceInput";
<<<<<<< HEAD
import MockDeployButton from "@/components/MockDeployButton";
import { SignupModal } from "@/components/SignupModal";
import styled from "styled-components";

const LoadingContainer = styled.div`
  display: flex;
  flex-direction: column;
  justify-content: center;
  align-items: center;
  min-height: 400px;
  width: 100%;
  gap: 20px;
  color: #9ca3af;
`;

const LoadingTitle = styled.div`
  font-size: 24px;
  margin-bottom: 10px;
`;

const LoadingBar = styled(motion.div)`
  width: 100%;
  max-width: 500px;
  height: 8px;
  background: rgba(75, 85, 99, 0.3);
  border-radius: 4px;
  overflow: hidden;
  position: relative;
`;

const LoadingProgress = styled(motion.div)`
  height: 100%;
  background: #4b5563;
  border-radius: 4px;
`;

const ShortLoadingBar = styled(LoadingBar)`
  max-width: 300px;
`;

// Wrapper component that uses searchParams
function ResultsContent() {
  const NUM_APPS = 9; // Single variable to control number of apps
  
=======
import { SignupModal } from "@/components/SignupModal";
import { AlertModal } from "@/components/AlertModal";
import { useAuth } from "@/context/AuthContext";
import {
  DEFAULT_STYLES,
  isPredefinedStyle,
  getStyleDisplayNames
} from "@/config/styles";
import AppTile from "@/components/AppTile";

// Wrapper component that uses searchParams
function ResultsContent() {
>>>>>>> e5b40f79
  const searchParams = useSearchParams();
  const promptParam = searchParams.get('prompt') || '';
  const { numGenerations: contextNumGenerations } = useGenerations();

  // Parse the configuration
  const configParam = searchParams.get('config') || '';
  const defaultConfig = {
    numGenerations: contextNumGenerations,
    modelTypes: Array(contextNumGenerations).fill(0).map((_, index) => index % 2 === 0 ? "pro" : "fast"),
    styles: DEFAULT_STYLES.slice(0, contextNumGenerations)
  };

  let config;
  try {
    config = configParam ? JSON.parse(decodeURIComponent(configParam)) : defaultConfig;
  } catch (e) {
    console.error("Failed to parse config:", e);
    config = defaultConfig;
  }

  // If we still have old config with vibes, convert it to styles
  const styles = config.styles || config.vibes || defaultConfig.styles;
  const { numGenerations, modelTypes = defaultConfig.modelTypes } = config;

  const [loadingStates, setLoadingStates] = useState<boolean[]>(
<<<<<<< HEAD
    new Array(NUM_APPS).fill(true)
  );
  const [results, setResults] = useState<string[]>(new Array(NUM_APPS).fill(""));
=======
    new Array(numGenerations).fill(true)
  );
  const [results, setResults] = useState<string[]>(new Array(numGenerations).fill(""));
>>>>>>> e5b40f79
  const [error, setError] = useState<string | null>(null);
  const [selectedAppIndex, setSelectedAppIndex] = useState<number>(0);
  const [expandedAppIndex, setExpandedAppIndex] = useState<number | null>(null);
  const [editedResults, setEditedResults] = useState<string[]>(
<<<<<<< HEAD
    new Array(NUM_APPS).fill("")
=======
    new Array(numGenerations).fill("")
>>>>>>> e5b40f79
  );
  const [isPromptOpen, setIsPromptOpen] = useState(false);
  const [isMetricsOpen, setIsMetricsOpen] = useState(false);
  const [generationTimes, setGenerationTimes] = useState<{
    [key: number]: number;
  }>({});
<<<<<<< HEAD
  const [isVoiceEnabled, setIsVoiceEnabled] = useState(true);
  const [showSignupModal, setShowSignupModal] = useState(false);
=======
  const [isVoiceEnabled] = useState(true);
  const [showSignupModal, setShowSignupModal] = useState(false);
  const [showAlertModal, setShowAlertModal] = useState(false);
  const [alertInfo, setAlertInfo] = useState<{
    title: string;
    message: string;
    type: 'auth' | 'credits';
  }>({
    title: '',
    message: '',
    type: 'auth'
  });
  const [remainingCredits, setRemainingCredits] = useState<number | null>(null);
  const [selectedStyle, setSelectedStyle] = useState<string | null>(null);
>>>>>>> e5b40f79
  const { theme } = useTheme();
  const { setTokens } = useAuth();

  // Track in-flight requests to prevent duplicates
  const pendingRequests = useRef<Set<string>>(new Set());

  // Reference for animation
  const containerRef = useRef<HTMLDivElement>(null);

  const variations = [
<<<<<<< HEAD
    "",
    "Make it visually appealing and use a different framework than the other versions.",
    "Focus on simplicity and performance. Use minimal dependencies.",
    "Add some creative features that might not be explicitly mentioned in the prompt.",
    "Create an enhanced version with additional features and modern design patterns.",
    "Build a version with accessibility and internationalization features in mind.",
    "Create a version optimized for mobile devices with responsive design.",
    "Build a version with advanced animations and interactive elements.",
    "Create a version with data visualization capabilities.",
    "Build a version with offline functionality and progressive web app features.",
  ];

  const appTitles = [
    "Standard Version",
    "Visual Focus",
    "Minimalist Version",
    "Creative Approach",
    "Enhanced Version",
    "Accessible Version",
    "Mobile Optimized",
    "Interactive Version",
    "Data Visualization",
    "Progressive Web App",
  ];
=======
    "Build a version with offline functionality and progressive web app features.",
  ];

  // Create a mapping from style values to display names using our central configuration
  const styleDisplayNames = getStyleDisplayNames();

  // Generate app titles based on the styles from the config
  const appTitles = styles.map((style: string) => styleDisplayNames[style] || style);
>>>>>>> e5b40f79

  // Handle keyboard shortcuts
  useEffect(() => {
    const handleKeyDown = (e: KeyboardEvent) => {
      if (e.shiftKey) {
        switch (e.key.toLowerCase()) {
          case "l":
            e.preventDefault();
            setIsPromptOpen((prev) => !prev);
            break;
          case "p":
          case "x":
            e.preventDefault();
            setIsMetricsOpen((prev) => !prev);
            break;
        }
      }
    };

    window.addEventListener("keydown", handleKeyDown);
    return () => window.removeEventListener("keydown", handleKeyDown);
  }, []);

  const generateApp = async (index: number, promptText: string) => {
    const startTime = performance.now();
    try {
<<<<<<< HEAD
      const framework =
        appTitles[index] === "Standard Version"
          ? "bootstrap"
          : appTitles[index] === "Visual Focus"
          ? "materialize"
          : appTitles[index] === "Minimalist Version"
          ? "pure"
          : appTitles[index] === "Creative Approach"
          ? "tailwind"
          : appTitles[index] === "Accessible Version"
          ? "foundation"
          : "Bulma";
=======
      // Use the style from config instead of predefined frameworks
      const style = styles[index] || DEFAULT_STYLES[index % DEFAULT_STYLES.length] || DEFAULT_STYLES[0]; // Use corresponding default style or first as fallback

      // Determine if this is a custom style using our central helper
      const isCustomStyle = !isPredefinedStyle(style);

      // Get the model type for this specific generation
      const modelType = modelTypes[index] || "fast";

      // Create a unique request signature to prevent duplicate requests
      const requestSignature = `${promptText}:${style}:${modelType}:${variations[index] || ''}:${index}`;

      // Skip if this exact request is already in progress
      if (pendingRequests.current.has(requestSignature)) {
        // Skip duplicate request
        return;
      }

      // Mark this request as in progress
      pendingRequests.current.add(requestSignature);

      // Generate a unique request ID
      const requestId = `${Date.now()}-${Math.random().toString(36).substring(2, 15)}`;
>>>>>>> e5b40f79

      const response = await fetch("/api/generate", {
        method: "POST",
        headers: { "Content-Type": "application/json" },
        body: JSON.stringify({
          prompt: promptText,
          variation: variations[index] || "",
          framework: isCustomStyle ? "custom" : style,
          customStyle: isCustomStyle ? style : undefined,
          model: modelType,
          requestId
        }),
      });

<<<<<<< HEAD
      if (response.status === 429) {
        // Show signup modal for rate limit
        setShowSignupModal(true);
        throw new Error("Rate limit exceeded. Please create an account to continue.");
=======
      // Remove from pending requests when done
      pendingRequests.current.delete(requestSignature);

      if (response.status === 409) {
        // Duplicate request detected
        return;
      }

      let data;
      try {
        data = await response.json();
      } catch (err) {
        console.error('Failed to parse JSON response:', err);
        throw new Error('Failed to parse server response');
>>>>>>> e5b40f79
      }

      if (!response.ok) {
        const errorMessage = data?.error || 'An unknown error occurred';
        const errorDetails = data?.details ? `: ${data.details}` : '';

        if (response.status === 401) {
          // Authentication required error
          setAlertInfo({
            title: "Authentication Required",
            message: "You need to sign in to generate web apps. Sign in to continue.",
            type: 'auth'
          });
          setShowAlertModal(true);
          return;
        }

        if (response.status === 402) {
          // Insufficient credits error
          setAlertInfo({
            title: "No Credits Remaining",
            message: "You have used all your available credits. Please check your dashboard to manage your credits.",
            type: 'credits'
          });
          setShowAlertModal(true);
          return;
        }

        if (response.status === 429) {
          // Show signup modal for rate limit
          setShowSignupModal(true);
          throw new Error("Rate limit exceeded. Please create an account to continue.");
        }

        if (response.status === 500 && errorMessage.includes('deduct credits')) {
          console.error(`Credit deduction failed: ${errorMessage}${errorDetails}`);
          setError(`Credit deduction failed: ${errorMessage}${errorDetails}. Please try again or contact support.`);
          return;
        }

        throw new Error(`${errorMessage}${errorDetails}`);
      }

<<<<<<< HEAD
      const data = await response.json();
      if (data.error === "rate_limit_exceeded") {
        setShowSignupModal(true);
        throw new Error("Rate limit exceeded. Please create an account to continue.");
      } else if (data.error) {
        throw new Error(data.error);
=======
      // Check if credits were returned (user is authenticated)
      if (data.credits !== undefined) {
        setRemainingCredits(data.credits);
        setTokens(data.credits); // Update token store with credits from API response
>>>>>>> e5b40f79
      }

      setResults((prev) => {
        const newResults = [...prev];
        newResults[index] = data.code;
        return newResults;
      });

      setEditedResults((prev) => {
        const newResults = [...prev];
        newResults[index] = data.code;
        return newResults;
      });

      const endTime = performance.now();
      setGenerationTimes((prev) => ({
        ...prev,
        [index]: (endTime - startTime) / 1000, // Convert to seconds
      }));
    } catch (err) {
      setError(
        err instanceof Error ? err.message : "Failed to generate applications"
      );
    } finally {
      setLoadingStates((prev) => {
        const newStates = [...prev];
        newStates[index] = false;
        return newStates;
      });
    }
  };

<<<<<<< HEAD
  const handleNewPrompt = async (prompt: string, isUpdate: boolean = false, chaosMode: boolean = false) => {
    if (isUpdate) {
      if (chaosMode) {
        // Update all apps in chaos mode
        setLoadingStates(new Array(6).fill(true));
        
        try {
          // Create an array of promises for all apps
          const updatePromises = appTitles.map(async (title, index) => {
            const framework =
              title === "Standard Version"
                ? "bootstrap"
                : title === "Visual Focus"
                ? "materialize"
                : title === "Minimalist Version"
                ? "pure"
                : title === "Creative Approach"
                ? "tailwind"
                : title === "Accessible Version"
                ? "foundation"
                : "Bulma";
=======
  const handleNewPrompt = async (prompt: string, isUpdate: boolean = false, chaosMode: boolean = false, customNumGenerations?: number) => {
    if (isUpdate) {
      if (chaosMode) {
        // Get the number of generations to update (either from custom input or current config)
        const numToUpdate = customNumGenerations || numGenerations;

        // Update all apps in chaos mode
        setLoadingStates(new Array(numToUpdate).fill(true));

        try {
          // Create an array of promises for all apps
          const updatePromises = appTitles.slice(0, numToUpdate).map(async (title: string, index: number) => {
            // Use the style directly from the styles array
            const style = styles[index];

            // Check if this is a custom style using our central helper
            const isCustomStyle = !isPredefinedStyle(style);
>>>>>>> e5b40f79

            const response = await fetch("/api/generate", {
              method: "POST",
              headers: { "Content-Type": "application/json" },
              body: JSON.stringify({
                prompt,
                existingCode: editedResults[index],
<<<<<<< HEAD
                framework,
                isUpdate: true,
              }),
            });

            if (!response.ok) {
              throw new Error(`Failed to update app ${index + 1}`);
            }

            const data = await response.json();
            if (data.error) {
              throw new Error(data.error);
            }

            return { index, code: data.code };
          });

          // Wait for all updates to complete
          const results = await Promise.all(updatePromises);
          
          // Update all results at once
          setEditedResults((prev) => {
            const newResults = [...prev];
            results.forEach(result => {
              newResults[result.index] = result.code;
            });
            return newResults;
          });
        } catch (err) {
          setError(
            err instanceof Error ? err.message : "Failed to update applications in chaos mode"
          );
        } finally {
          setLoadingStates(new Array(6).fill(false));
        }
      } else {
        // Update only the selected app (original behavior)
        setLoadingStates((prev) => {
          const newStates = [...prev];
          newStates[selectedAppIndex] = true;
=======
                framework: isCustomStyle ? "custom" : style,
                customStyle: isCustomStyle ? style : undefined,
                isUpdate: true,
                model: modelTypes[index] || "fast",
              }),
            });

            if (response.status === 401) {
              // Authentication required error
              throw { status: 401, message: "Authentication required" };
            }

            if (response.status === 402) {
              // Insufficient credits error
              throw { status: 402, message: "Insufficient credits" };
            }

            if (response.status === 429) {
              // Rate limit error
              throw { status: 429, message: "Rate limit exceeded" };
            }

            if (!response.ok) {
              throw new Error(`HTTP error! status: ${response.status}`);
            }

            const data = await response.json();
            return { index, data };
          });

          // Wait for all promises to resolve
          const results = await Promise.all(updatePromises);

          // Update the results state with the new data
          results.forEach(({ index, data }) => {
            setResults((prev) => {
              const newResults = [...prev];
              newResults[index] = data.code;
              return newResults;
            });

            setEditedResults((prev) => {
              const newResults = [...prev];
              newResults[index] = data.code;
              return newResults;
            });

            // Update credits from the last response
            if (data.credits !== undefined) {
              setRemainingCredits(data.credits);
              setTokens(data.credits);
            }
          });
        } catch (error: unknown) {
          console.error("Error updating apps:", error);

          // Check if error is an object with status property
          if (error && typeof error === 'object' && 'status' in error) {
            const statusError = error as { status: number; message?: string };

            if (statusError.status === 401) {
              setAlertInfo({
                title: "Authentication Required",
                message: "You need to sign in to generate web apps. Sign in to continue.",
                type: 'auth'
              });
              setShowAlertModal(true);
            } else if (statusError.status === 402) {
              setAlertInfo({
                title: "No Credits Remaining",
                message: "You have used all your available credits. Subscribe to a plan to get more credits.",
                type: 'credits'
              });
              setShowAlertModal(true);
            } else if (statusError.status === 429) {
              setShowSignupModal(true);
            }
          } else {
            setError("Failed to update apps. Please try again.");
          }
        } finally {
          setLoadingStates(new Array(numToUpdate).fill(false));
        }
      } else {
        // Update only the selected app
        setLoadingStates((prev) => {
          const newStates = [...prev];
          newStates[selectedAppIndex] = true;
          return newStates;
        });

        try {
          // Use the style directly from the styles array
          const style = styles[selectedAppIndex];

          // Check if this is a custom style using our central helper
          const isCustomStyle = !isPredefinedStyle(style);

          const response = await fetch("/api/generate", {
            method: "POST",
            headers: { "Content-Type": "application/json" },
            body: JSON.stringify({
              prompt,
              existingCode: editedResults[selectedAppIndex],
              framework: isCustomStyle ? "custom" : style,
              customStyle: isCustomStyle ? style : undefined,
              isUpdate: true,
              model: modelTypes[selectedAppIndex] || "fast",
            }),
          });

          if (response.status === 401) {
            // Authentication required error
            setAlertInfo({
              title: "Authentication Required",
              message: "You need to sign in to generate web apps. Sign in to continue.",
              type: 'auth'
            });
            setShowAlertModal(true);
            return;
          }

          if (response.status === 402) {
            // Insufficient credits error
            setAlertInfo({
              title: "No Credits Remaining",
              message: "You have used all your available credits. Please check your dashboard to manage your credits.",
              type: 'credits'
            });
            setShowAlertModal(true);
            return;
          }

          if (response.status === 429) {
            // Show signup modal for rate limit
            setShowSignupModal(true);
            throw new Error("Rate limit exceeded. Please create an account to continue.");
          }

          if (!response.ok) {
            throw new Error(`HTTP error! status: ${response.status}`);
          }

          const data = await response.json();

          setResults((prev) => {
            const newResults = [...prev];
            newResults[selectedAppIndex] = data.code;
            return newResults;
          });

          setEditedResults((prev) => {
            const newResults = [...prev];
            newResults[selectedAppIndex] = data.code;
            return newResults;
          });

          // Update credits
          if (data.credits !== undefined) {
            setRemainingCredits(data.credits);
            setTokens(data.credits);
          }
        } catch (error) {
          console.error("Error updating app:", error);
          setError("Failed to update app. Please try again.");
        } finally {
          setLoadingStates((prev) => {
            const newStates = [...prev];
            newStates[selectedAppIndex] = false;
            return newStates;
          });
        }
      }
    } else {
      // Generate a new app
      // For new generation, use the selected style if available
      const styleToUse = selectedStyle || DEFAULT_STYLES[0];
      const isCustomStyle = !isPredefinedStyle(styleToUse);

      // Add a new loading state
      setLoadingStates((prev) => [...prev, true]);

      try {
        const response = await fetch("/api/generate", {
          method: "POST",
          headers: { "Content-Type": "application/json" },
          body: JSON.stringify({
            prompt,
            framework: isCustomStyle ? "custom" : styleToUse,
            customStyle: isCustomStyle ? styleToUse : undefined,
            model: "fast", // Default to fast model for new generations
          }),
        });

        if (response.status === 401) {
          // Authentication required error
          setAlertInfo({
            title: "Authentication Required",
            message: "You need to sign in to generate web apps. Sign in to continue.",
            type: 'auth'
          });
          setShowAlertModal(true);

          // Remove the loading state we just added
          setLoadingStates((prev) => prev.slice(0, -1));
          return;
        }

        if (response.status === 402) {
          // Insufficient credits error
          setAlertInfo({
            title: "No Credits Remaining",
            message: "You have used all your available credits. Please check your dashboard to manage your credits.",
            type: 'credits'
          });
          setShowAlertModal(true);

          // Remove the loading state we just added
          setLoadingStates((prev) => prev.slice(0, -1));
          return;
        }

        if (response.status === 429) {
          // Show signup modal for rate limit
          setShowSignupModal(true);

          // Remove the loading state we just added
          setLoadingStates((prev) => prev.slice(0, -1));
          throw new Error("Rate limit exceeded. Please create an account to continue.");
        }

        if (!response.ok) {
          throw new Error(`HTTP error! status: ${response.status}`);
        }

        const data = await response.json();

        // Add the new result
        setResults((prev) => [...prev, data.code]);
        setEditedResults((prev) => [...prev, data.code]);

        // Add the style to the styles array
        styles.push(styleToUse);

        // Select the new app
        setSelectedAppIndex(results.length);

        // Reset selected style after generation
        setSelectedStyle(null);

        // Update credits
        if (data.credits !== undefined) {
          setRemainingCredits(data.credits);
          setTokens(data.credits);
        }

      } catch (error) {
        console.error("Error generating new app:", error);
        setError("Failed to generate new app. Please try again.");

        // Remove the loading state we just added
        setLoadingStates((prev) => prev.slice(0, -1));
      } finally {
        // Update the loading state for the new app
        setLoadingStates((prev) => {
          const newStates = [...prev];
          newStates[newStates.length - 1] = false;
>>>>>>> e5b40f79
          return newStates;
        });

        try {
          const framework =
            appTitles[selectedAppIndex] === "Standard Version"
              ? "bootstrap"
              : appTitles[selectedAppIndex] === "Visual Focus"
              ? "materialize"
              : appTitles[selectedAppIndex] === "Minimalist Version"
              ? "pure"
              : appTitles[selectedAppIndex] === "Creative Approach"
              ? "tailwind"
              : appTitles[selectedAppIndex] === "Accessible Version"
              ? "foundation"
              : "Bulma";

          const response = await fetch("/api/generate", {
            method: "POST",
            headers: { "Content-Type": "application/json" },
            body: JSON.stringify({
              prompt,
              existingCode: editedResults[selectedAppIndex],
              framework,
              isUpdate: true,
            }),
          });

          if (!response.ok) {
            throw new Error(`Failed to update app ${selectedAppIndex + 1}`);
          }

          const data = await response.json();
          if (data.error) {
            throw new Error(data.error);
          }

          setEditedResults((prev) => {
            const newResults = [...prev];
            newResults[selectedAppIndex] = data.code;
            return newResults;
          });
        } catch (err) {
          setError(
            err instanceof Error ? err.message : "Failed to update application"
          );
        } finally {
          setLoadingStates((prev) => {
            const newStates = [...prev];
            newStates[selectedAppIndex] = false;
            return newStates;
          });
        }
      }
<<<<<<< HEAD
    } else {
      setLoadingStates(new Array(NUM_APPS).fill(true));
      setResults(new Array(NUM_APPS).fill(""));
      setEditedResults(new Array(NUM_APPS).fill(""));
      setGenerationTimes({});
      Promise.all(variations.map((_, index) => generateApp(index, prompt)));
=======
>>>>>>> e5b40f79
    }

    // Close the prompt input
    setIsPromptOpen(false);
  };

  const handleVoiceInput = (text: string) => {
    handleNewPrompt(text, true, false); // Default to single mode for voice input
  };

  useEffect(() => {
    if (!promptParam) {
      setError("No prompt provided");
<<<<<<< HEAD
      setLoadingStates(new Array(NUM_APPS).fill(false));
=======
      setLoadingStates(new Array(numGenerations).fill(false));
>>>>>>> e5b40f79
      return;
    }

    // Set the last tile to be expanded initially
    setExpandedAppIndex(numGenerations - 1);
    setSelectedAppIndex(numGenerations - 1);

    // Clear any pending requests
    pendingRequests.current.clear();

    // Generate apps in parallel with a small delay between each to avoid overwhelming the server
    // This creates a staggered loading effect that feels more responsive
    const generateAppsWithStagger = async () => {
      const batchSize = 6; // Process in batches for better performance
      const delay = 100; // Small delay between batches

      // Ensure we're generating the correct number of apps based on the config
      // This allows for any number from 1-99 as specified in the requirements
      for (let batch = 0; batch < Math.ceil(numGenerations / batchSize); batch++) {
        const startIdx = batch * batchSize;
        const endIdx = Math.min(startIdx + batchSize, numGenerations);

        // Generate this batch in parallel
        await Promise.all(
          Array.from({ length: endIdx - startIdx }).map((_, i) => {
            const index = startIdx + i;
            return generateApp(index, promptParam);
          })
        );

        // Small delay before next batch if not the last batch
        if (batch < Math.ceil(numGenerations / batchSize) - 1) {
          await new Promise(resolve => setTimeout(resolve, delay));
        }
      }
    };

    generateAppsWithStagger();
  }, [promptParam, numGenerations]);

  // Function to handle clicking on a tile
  const handleTileClick = (index: number) => {
    if (expandedAppIndex === index) {
      // If clicking the already expanded tile, collapse it
      setExpandedAppIndex(null);
    } else {
      // Expand the clicked tile
      setExpandedAppIndex(index);
    }
    setSelectedAppIndex(index);
  };

  // Handle app deletion
  const handleDeleteApp = (index: number) => {
    // Create new arrays without the deleted item
    const newLoadingStates = [...loadingStates];
    newLoadingStates.splice(index, 1);
    setLoadingStates(newLoadingStates);

    const newResults = [...results];
    newResults.splice(index, 1);
    setResults(newResults);

    const newEditedResults = [...editedResults];
    newEditedResults.splice(index, 1);
    setEditedResults(newEditedResults);

    // Update styles array to keep appTitles in sync
    const newStyles = [...styles];
    newStyles.splice(index, 1);
    // We need to update the styles variable directly since it's derived from config
    // This ensures appTitles will be regenerated correctly
    styles.splice(index, 1);

    // Update model types if they exist
    if (modelTypes) {
      const newModelTypes = [...modelTypes];
      newModelTypes.splice(index, 1);
      // Update modelTypes in a similar way to styles
      modelTypes.splice(index, 1);
    }

    // Update generation times if they exist for this index
    if (generationTimes[index]) {
      const newGenerationTimes = { ...generationTimes };
      delete newGenerationTimes[index];
      // Reindex the keys for remaining items
      const reindexedTimes: {[key: number]: number} = {};
      Object.keys(newGenerationTimes).forEach((key) => {
        const numKey = parseInt(key);
        if (numKey > index) {
          reindexedTimes[numKey - 1] = newGenerationTimes[numKey];
        } else {
          reindexedTimes[numKey] = newGenerationTimes[numKey];
        }
      });
      setGenerationTimes(reindexedTimes);
    }

    // Update selected index if needed
    if (selectedAppIndex >= index && selectedAppIndex > 0) {
      setSelectedAppIndex(selectedAppIndex - 1);
    }

    // If the expanded app is being deleted, collapse it
    if (expandedAppIndex === index) {
      setExpandedAppIndex(null);
    } else if (expandedAppIndex !== null && expandedAppIndex > index) {
      // Adjust the expanded index if it's after the deleted item
      setExpandedAppIndex(expandedAppIndex - 1);
    }
  };

  // Function to handle clicking on a tile
  const handleTileClick = (index: number) => {
    setSelectedAppIndex(index);
    // Scroll to the detailed view
    setTimeout(() => {
      document.getElementById('detailed-view')?.scrollIntoView({ 
        behavior: 'smooth',
        block: 'start'
      });
    }, 100);
  };

  return (
    <AuroraBackground>
<<<<<<< HEAD
=======
      <AlertModal
        isOpen={showAlertModal}
        onClose={() => setShowAlertModal(false)}
        title={alertInfo.title}
        message={alertInfo.message}
        type={alertInfo.type}
      />
>>>>>>> e5b40f79
      {showSignupModal && (
        <SignupModal
          isOpen={showSignupModal}
          onClose={() => setShowSignupModal(false)}
        />
      )}
      <motion.div
        initial={{ opacity: 0 }}
        animate={{ opacity: 1 }}
        transition={{ duration: 0.5 }}
        className={`w-full h-screen p-6 pb-20 md:p-8 ${
          theme === "dark" ? "bg-gray-900" : ""
        }`}
      >
        <div
          className={`max-w-7xl mx-auto h-[calc(100vh-2rem)] flex flex-col ${
            theme === "light" ? "backdrop-blur-sm" : ""
          }`}
        >
          <div className="flex items-center justify-between mb-8">
            <motion.h1
              initial={{ opacity: 0, x: -20 }}
              animate={{ opacity: 1, x: 0 }}
              className={`text-xl ${
                theme === "dark" ? "text-white" : "text-gray-900"
              }`}
            >
<<<<<<< HEAD
              <span className="bg-clip-text text-transparent bg-gradient-to-r from-indigo-300 via-white/90 to-rose-300 ">
                Chaos Coder
              </span>
            </motion.h1>
            <div className="flex items-center gap-4">
              <ThemeToggle />
              <Link
                href="/"
                className={`hover:underline transition-colors ${
                  theme === "dark"
                    ? "text-gray-300 hover:text-white"
                    : "text-gray-600 hover:text-gray-900"
                }`}
              >
                ← Back to Prompt
=======
              <Link href="/">
                <span className="bg-clip-text text-transparent bg-gradient-to-r from-indigo-300 via-white/90 to-rose-300 cursor-pointer hover:opacity-80 transition-opacity">
                  Chaos Coder
                </span>
>>>>>>> e5b40f79
              </Link>
            </motion.h1>
          </div>

          {error && (
            <div
              className={`p-4 rounded-lg ${
                theme === "dark" ? "bg-red-900/20" : "bg-red-50"
              }`}
            >
              <p
                className={`text-center ${
                  theme === "dark" ? "text-red-400" : "text-red-600"
                }`}
              >
                {error}
              </p>
            </div>
          )}

          {results.length > 0 && (
<<<<<<< HEAD
            <div className="h-[calc(100vh-10rem)] overflow-y-auto">
              {/* Grid of all app previews */}
              <div className="grid grid-cols-1 md:grid-cols-2 lg:grid-cols-3 gap-6">
                {appTitles.map((title, index) => (
                  <motion.div
                    key={title}
                    className={`rounded-lg overflow-hidden border ${
                      selectedAppIndex === index 
                        ? theme === "dark" 
                          ? "border-indigo-500/50 ring-2 ring-indigo-500/30" 
                          : "border-indigo-500 ring-2 ring-indigo-300/50"
                        : theme === "dark"
                          ? "border-gray-700"
                          : "border-gray-200"
                    } transition-all duration-200 cursor-pointer`}
                    initial={{ opacity: 0, y: 20 }}
                    animate={{ opacity: 1, y: 0 }}
                    transition={{ delay: index * 0.1 }}
                    onClick={() => handleTileClick(index)}
                  >
                    <div className="h-[300px]">
                      <BrowserContainer theme={theme} title={title}>
                        {loadingStates[index] ? (
                          <LoadingContainer>
                            <LoadingTitle>Generating</LoadingTitle>
                            <LoadingBar>
                              <LoadingProgress
                                animate={{
                                  x: ["-100%", "100%"],
                                }}
                                transition={{
                                  repeat: Infinity,
                                  duration: 1.5,
                                  ease: "linear",
                                }}
                              />
                            </LoadingBar>
                            <ShortLoadingBar>
                              <LoadingProgress
                                animate={{
                                  x: ["-100%", "100%"],
                                }}
                                transition={{
                                  repeat: Infinity,
                                  duration: 2,
                                  ease: "linear",
                                  delay: 0.2,
                                }}
                              />
                            </ShortLoadingBar>
                          </LoadingContainer>
                        ) : (
                          <CodePreviewPanel
                            code={editedResults[index] || ""}
                            onChange={(newCode) => {
                              const newResults = [...editedResults];
                              newResults[index] = newCode;
                              setEditedResults(newResults);
                            }}
                            isLoading={loadingStates[index]}
                            theme={theme}
                            showControls={false}
                          />
                        )}
                      </BrowserContainer>
                    </div>
                  </motion.div>
                ))}
              </div>
              
              {/* Expanded view of selected app */}
              <motion.div
                id="detailed-view"
                className="mt-8"
                initial={{ opacity: 0 }}
                animate={{ opacity: 1 }}
                transition={{ delay: 0.5 }}
              >
                <h2 className={`text-xl font-semibold mb-4 ${
                  theme === "dark" ? "text-white" : "text-gray-900"
                }`}>
                  {appTitles[selectedAppIndex]} - Detailed View
                </h2>
                <div className="h-[500px]">
                  <BrowserContainer theme={theme} title={`${appTitles[selectedAppIndex]} - Detailed View`}>
                    {loadingStates[selectedAppIndex] ? (
                      <LoadingContainer>
                        <LoadingTitle>Generating</LoadingTitle>
                        <LoadingBar>
                          <LoadingProgress
                            animate={{
                              x: ["-100%", "100%"],
                            }}
                            transition={{
                              repeat: Infinity,
                              duration: 1.5,
                              ease: "linear",
                            }}
                          />
                        </LoadingBar>
                        <ShortLoadingBar>
                          <LoadingProgress
                            animate={{
                              x: ["-100%", "100%"],
                            }}
                            transition={{
                              repeat: Infinity,
                              duration: 2,
                              ease: "linear",
                              delay: 0.2,
                            }}
                          />
                        </ShortLoadingBar>
                      </LoadingContainer>
                    ) : (
                      <div className="relative h-full">
                        <CodePreviewPanel
                          code={editedResults[selectedAppIndex] || ""}
                          onChange={handleCodeChange}
                          isLoading={loadingStates[selectedAppIndex]}
                          theme={theme}
                          deployButton={
                            <MockDeployButton 
                              code={editedResults[selectedAppIndex] || ""} 
                              theme={theme} 
                            />
                          }
                        />
                      </div>
                    )}
                  </BrowserContainer>
                </div>
              </motion.div>
=======
            <div className="h-[calc(100vh-10rem)] overflow-y-auto" ref={containerRef}>
              {/* Remove the detailed view at the top since we'll show expanded tiles in the grid */}

              {/* Grid of all app previews */}
              <AnimatePresence>
                <motion.h2
                  initial={{ opacity: 0 }}
                  animate={{ opacity: 1 }}
                  className={`text-xl font-semibold mb-4 ${
                    theme === "dark" ? "text-white" : "text-gray-900"
                  }`}
                >
                  All Designs
                </motion.h2>
              </AnimatePresence>

              <div className="grid grid-cols-1 md:grid-cols-2 lg:grid-cols-3 gap-6">
                <AnimatePresence>
                  {appTitles.map((title: string, index: number) => (
                    <motion.div
                      key={index}
                      layout
                      className={`${
                        expandedAppIndex === index ? "col-span-full" : ""
                      }`}
                    >
                      <AppTile
                        title={title}
                        isSelected={selectedAppIndex === index}
                        onClick={() => handleTileClick(index)}
                        onDelete={() => handleDeleteApp(index)}
                        isLoading={loadingStates[index]}
                        theme={theme}
                        isExpanded={expandedAppIndex === index}
                        code={editedResults[index] || ""}
                        onChange={(newCode) => {
                          const newResults = [...editedResults];
                          newResults[index] = newCode;
                          setEditedResults(newResults);
                        }}
                      />
                    </motion.div>
                  ))}
                </AnimatePresence>
              </div>
>>>>>>> e5b40f79
            </div>
          )}
        </div>
      </motion.div>
      {/* Tools at bottom */}
      {isVoiceEnabled && (
        <VoiceInput onInput={(text) => handleVoiceInput(text)} theme={theme} />
      )}

      <PromptInput
        isOpen={isPromptOpen}
        onSubmit={handleNewPrompt}
        isUpdateMode={true}
        model={modelTypes[selectedAppIndex] || "fast"}
        numGenerations={numGenerations}
        initialStyle={selectedStyle}
        onNumGenerationsChange={(num) => {
          // Update the local state for numGenerations
          // This doesn't change the context value, just the local config
          if (config) {
            config.numGenerations = num;
          }
        }}
      />

      <PerformanceMetrics
        isOpen={isMetricsOpen}
        onClose={() => setIsMetricsOpen(false)}
        generationTimes={generationTimes}
      />
<<<<<<< HEAD
      {isVoiceEnabled && (
        <VoiceInput onInput={(text) => handleVoiceInput(text)} theme={theme} />
=======

      {/* Credit Alert */}
      {remainingCredits !== null && remainingCredits < 10 && (
        <div className={`fixed top-4 right-4 z-50 p-4 rounded-lg shadow-lg ${
          theme === "dark" ? "bg-yellow-900/80 text-yellow-100" : "bg-yellow-100 text-yellow-800"
        }`}>
          <div className="flex items-center gap-2">
            <svg xmlns="http://www.w3.org/2000/svg" className="h-5 w-5" viewBox="0 0 20 20" fill="currentColor">
              <path fillRule="evenodd" d="M8.257 3.099c.765-1.36 2.722-1.36 3.486 0l5.58 9.92c.75 1.334-.213 2.98-1.742 2.98H4.42c-1.53 0-2.493-1.646-1.743-2.98l5.58-9.92zM11 13a1 1 0 11-2 0 1 1 0 012 0zm-1-8a1 1 0 00-1 1v3a1 1 0 002 0V6a1 1 0 00-1-1z" clipRule="evenodd" />
            </svg>
            <div>
              <p className="font-medium">Low Credits Alert</p>
              <p className="text-sm">You have {remainingCredits} credits remaining. Visit settings to purchase more.</p>
            </div>
            <button
              onClick={() => setShowAlertModal(true)}
              className="ml-auto text-sm hover:underline"
            >
              Dismiss
            </button>
          </div>
        </div>
>>>>>>> e5b40f79
      )}
    </AuroraBackground>
  );
}

// Main component with Suspense boundary
export default function Results() {
  return (
    <Suspense fallback={
<<<<<<< HEAD
      <div className="w-full h-screen flex items-center justify-center">
        <div className="text-center">
          <h2 className="text-xl font-semibold mb-4">Loading...</h2>
          <div className="w-16 h-16 border-4 border-gray-300 border-t-indigo-500 rounded-full animate-spin mx-auto"></div>
=======
      <div className="w-full h-screen flex items-center justify-center bg-gradient-to-br from-gray-50 to-gray-100 dark:from-gray-900 dark:to-gray-800">
        <div className="text-center p-8">
          <div className="relative mb-8 mx-auto">
            {/* Multi-layered spinner with different colors and animations */}
            <div className="w-20 h-20 border-[3px] border-blue-400/10 border-t-blue-500/80 rounded-full animate-spin"></div>
            <div className="absolute top-0 left-0 w-20 h-20 border-[3px] border-transparent border-r-indigo-400/70 rounded-full animate-spin animate-[spin_1.5s_linear_infinite_0.2s]"></div>
            <div className="absolute top-[3px] left-[3px] w-[74px] h-[74px] border-[3px] border-transparent border-b-purple-400/60 rounded-full animate-spin animate-[spin_2s_linear_infinite_0.3s] origin-center"></div>
            <div className="absolute top-[6px] left-[6px] w-[68px] h-[68px] border-[3px] border-transparent border-l-rose-400/50 rounded-full animate-spin animate-[spin_2.5s_linear_infinite_0.4s] origin-center"></div>

            {/* Pulsing dot in the center */}
            <div className="absolute top-1/2 left-1/2 transform -translate-x-1/2 -translate-y-1/2 w-4 h-4 bg-gradient-to-r from-blue-500 to-indigo-600 rounded-full animate-pulse"></div>
          </div>

          <h2 className="text-xl font-semibold mb-3 bg-clip-text text-transparent bg-gradient-to-r from-blue-400 via-indigo-400 to-purple-400">
            Loading Your Designs
          </h2>

          <p className="text-sm text-gray-500 dark:text-gray-400 animate-pulse">
            Preparing your web applications...
          </p>
>>>>>>> e5b40f79
        </div>
      </div>
    }>
      <ResultsContent />
    </Suspense>
  );
}<|MERGE_RESOLUTION|>--- conflicted
+++ resolved
@@ -1,11 +1,7 @@
 "use client";
 
 import { useSearchParams } from "next/navigation";
-<<<<<<< HEAD
-import { useState, useEffect, Suspense } from "react";
-=======
 import { useState, useEffect, Suspense, useRef } from "react";
->>>>>>> e5b40f79
 import Link from "next/link";
 import { motion, AnimatePresence } from "framer-motion";
 import { AuroraBackground } from "@/components/ui/aurora-background";
@@ -14,52 +10,6 @@
 import PromptInput from "@/components/DevTools/PromptInput";
 import PerformanceMetrics from "@/components/DevTools/PerformanceMetrics";
 import VoiceInput from "@/components/DevTools/VoiceInput";
-<<<<<<< HEAD
-import MockDeployButton from "@/components/MockDeployButton";
-import { SignupModal } from "@/components/SignupModal";
-import styled from "styled-components";
-
-const LoadingContainer = styled.div`
-  display: flex;
-  flex-direction: column;
-  justify-content: center;
-  align-items: center;
-  min-height: 400px;
-  width: 100%;
-  gap: 20px;
-  color: #9ca3af;
-`;
-
-const LoadingTitle = styled.div`
-  font-size: 24px;
-  margin-bottom: 10px;
-`;
-
-const LoadingBar = styled(motion.div)`
-  width: 100%;
-  max-width: 500px;
-  height: 8px;
-  background: rgba(75, 85, 99, 0.3);
-  border-radius: 4px;
-  overflow: hidden;
-  position: relative;
-`;
-
-const LoadingProgress = styled(motion.div)`
-  height: 100%;
-  background: #4b5563;
-  border-radius: 4px;
-`;
-
-const ShortLoadingBar = styled(LoadingBar)`
-  max-width: 300px;
-`;
-
-// Wrapper component that uses searchParams
-function ResultsContent() {
-  const NUM_APPS = 9; // Single variable to control number of apps
-  
-=======
 import { SignupModal } from "@/components/SignupModal";
 import { AlertModal } from "@/components/AlertModal";
 import { useAuth } from "@/context/AuthContext";
@@ -72,7 +22,6 @@
 
 // Wrapper component that uses searchParams
 function ResultsContent() {
->>>>>>> e5b40f79
   const searchParams = useSearchParams();
   const promptParam = searchParams.get('prompt') || '';
   const { numGenerations: contextNumGenerations } = useGenerations();
@@ -98,34 +47,20 @@
   const { numGenerations, modelTypes = defaultConfig.modelTypes } = config;
 
   const [loadingStates, setLoadingStates] = useState<boolean[]>(
-<<<<<<< HEAD
-    new Array(NUM_APPS).fill(true)
-  );
-  const [results, setResults] = useState<string[]>(new Array(NUM_APPS).fill(""));
-=======
     new Array(numGenerations).fill(true)
   );
   const [results, setResults] = useState<string[]>(new Array(numGenerations).fill(""));
->>>>>>> e5b40f79
   const [error, setError] = useState<string | null>(null);
   const [selectedAppIndex, setSelectedAppIndex] = useState<number>(0);
   const [expandedAppIndex, setExpandedAppIndex] = useState<number | null>(null);
   const [editedResults, setEditedResults] = useState<string[]>(
-<<<<<<< HEAD
-    new Array(NUM_APPS).fill("")
-=======
     new Array(numGenerations).fill("")
->>>>>>> e5b40f79
   );
   const [isPromptOpen, setIsPromptOpen] = useState(false);
   const [isMetricsOpen, setIsMetricsOpen] = useState(false);
   const [generationTimes, setGenerationTimes] = useState<{
     [key: number]: number;
   }>({});
-<<<<<<< HEAD
-  const [isVoiceEnabled, setIsVoiceEnabled] = useState(true);
-  const [showSignupModal, setShowSignupModal] = useState(false);
-=======
   const [isVoiceEnabled] = useState(true);
   const [showSignupModal, setShowSignupModal] = useState(false);
   const [showAlertModal, setShowAlertModal] = useState(false);
@@ -140,7 +75,6 @@
   });
   const [remainingCredits, setRemainingCredits] = useState<number | null>(null);
   const [selectedStyle, setSelectedStyle] = useState<string | null>(null);
->>>>>>> e5b40f79
   const { theme } = useTheme();
   const { setTokens } = useAuth();
 
@@ -151,41 +85,14 @@
   const containerRef = useRef<HTMLDivElement>(null);
 
   const variations = [
-<<<<<<< HEAD
-    "",
-    "Make it visually appealing and use a different framework than the other versions.",
-    "Focus on simplicity and performance. Use minimal dependencies.",
-    "Add some creative features that might not be explicitly mentioned in the prompt.",
-    "Create an enhanced version with additional features and modern design patterns.",
-    "Build a version with accessibility and internationalization features in mind.",
-    "Create a version optimized for mobile devices with responsive design.",
-    "Build a version with advanced animations and interactive elements.",
-    "Create a version with data visualization capabilities.",
     "Build a version with offline functionality and progressive web app features.",
   ];
 
-  const appTitles = [
-    "Standard Version",
-    "Visual Focus",
-    "Minimalist Version",
-    "Creative Approach",
-    "Enhanced Version",
-    "Accessible Version",
-    "Mobile Optimized",
-    "Interactive Version",
-    "Data Visualization",
-    "Progressive Web App",
-  ];
-=======
-    "Build a version with offline functionality and progressive web app features.",
-  ];
-
   // Create a mapping from style values to display names using our central configuration
   const styleDisplayNames = getStyleDisplayNames();
 
   // Generate app titles based on the styles from the config
   const appTitles = styles.map((style: string) => styleDisplayNames[style] || style);
->>>>>>> e5b40f79
 
   // Handle keyboard shortcuts
   useEffect(() => {
@@ -212,20 +119,6 @@
   const generateApp = async (index: number, promptText: string) => {
     const startTime = performance.now();
     try {
-<<<<<<< HEAD
-      const framework =
-        appTitles[index] === "Standard Version"
-          ? "bootstrap"
-          : appTitles[index] === "Visual Focus"
-          ? "materialize"
-          : appTitles[index] === "Minimalist Version"
-          ? "pure"
-          : appTitles[index] === "Creative Approach"
-          ? "tailwind"
-          : appTitles[index] === "Accessible Version"
-          ? "foundation"
-          : "Bulma";
-=======
       // Use the style from config instead of predefined frameworks
       const style = styles[index] || DEFAULT_STYLES[index % DEFAULT_STYLES.length] || DEFAULT_STYLES[0]; // Use corresponding default style or first as fallback
 
@@ -249,7 +142,6 @@
 
       // Generate a unique request ID
       const requestId = `${Date.now()}-${Math.random().toString(36).substring(2, 15)}`;
->>>>>>> e5b40f79
 
       const response = await fetch("/api/generate", {
         method: "POST",
@@ -264,12 +156,6 @@
         }),
       });
 
-<<<<<<< HEAD
-      if (response.status === 429) {
-        // Show signup modal for rate limit
-        setShowSignupModal(true);
-        throw new Error("Rate limit exceeded. Please create an account to continue.");
-=======
       // Remove from pending requests when done
       pendingRequests.current.delete(requestSignature);
 
@@ -284,7 +170,6 @@
       } catch (err) {
         console.error('Failed to parse JSON response:', err);
         throw new Error('Failed to parse server response');
->>>>>>> e5b40f79
       }
 
       if (!response.ok) {
@@ -328,19 +213,10 @@
         throw new Error(`${errorMessage}${errorDetails}`);
       }
 
-<<<<<<< HEAD
-      const data = await response.json();
-      if (data.error === "rate_limit_exceeded") {
-        setShowSignupModal(true);
-        throw new Error("Rate limit exceeded. Please create an account to continue.");
-      } else if (data.error) {
-        throw new Error(data.error);
-=======
       // Check if credits were returned (user is authenticated)
       if (data.credits !== undefined) {
         setRemainingCredits(data.credits);
         setTokens(data.credits); // Update token store with credits from API response
->>>>>>> e5b40f79
       }
 
       setResults((prev) => {
@@ -373,29 +249,6 @@
     }
   };
 
-<<<<<<< HEAD
-  const handleNewPrompt = async (prompt: string, isUpdate: boolean = false, chaosMode: boolean = false) => {
-    if (isUpdate) {
-      if (chaosMode) {
-        // Update all apps in chaos mode
-        setLoadingStates(new Array(6).fill(true));
-        
-        try {
-          // Create an array of promises for all apps
-          const updatePromises = appTitles.map(async (title, index) => {
-            const framework =
-              title === "Standard Version"
-                ? "bootstrap"
-                : title === "Visual Focus"
-                ? "materialize"
-                : title === "Minimalist Version"
-                ? "pure"
-                : title === "Creative Approach"
-                ? "tailwind"
-                : title === "Accessible Version"
-                ? "foundation"
-                : "Bulma";
-=======
   const handleNewPrompt = async (prompt: string, isUpdate: boolean = false, chaosMode: boolean = false, customNumGenerations?: number) => {
     if (isUpdate) {
       if (chaosMode) {
@@ -413,7 +266,6 @@
 
             // Check if this is a custom style using our central helper
             const isCustomStyle = !isPredefinedStyle(style);
->>>>>>> e5b40f79
 
             const response = await fetch("/api/generate", {
               method: "POST",
@@ -421,48 +273,6 @@
               body: JSON.stringify({
                 prompt,
                 existingCode: editedResults[index],
-<<<<<<< HEAD
-                framework,
-                isUpdate: true,
-              }),
-            });
-
-            if (!response.ok) {
-              throw new Error(`Failed to update app ${index + 1}`);
-            }
-
-            const data = await response.json();
-            if (data.error) {
-              throw new Error(data.error);
-            }
-
-            return { index, code: data.code };
-          });
-
-          // Wait for all updates to complete
-          const results = await Promise.all(updatePromises);
-          
-          // Update all results at once
-          setEditedResults((prev) => {
-            const newResults = [...prev];
-            results.forEach(result => {
-              newResults[result.index] = result.code;
-            });
-            return newResults;
-          });
-        } catch (err) {
-          setError(
-            err instanceof Error ? err.message : "Failed to update applications in chaos mode"
-          );
-        } finally {
-          setLoadingStates(new Array(6).fill(false));
-        }
-      } else {
-        // Update only the selected app (original behavior)
-        setLoadingStates((prev) => {
-          const newStates = [...prev];
-          newStates[selectedAppIndex] = true;
-=======
                 framework: isCustomStyle ? "custom" : style,
                 customStyle: isCustomStyle ? style : undefined,
                 isUpdate: true,
@@ -730,7 +540,6 @@
         setLoadingStates((prev) => {
           const newStates = [...prev];
           newStates[newStates.length - 1] = false;
->>>>>>> e5b40f79
           return newStates;
         });
 
@@ -785,15 +594,6 @@
           });
         }
       }
-<<<<<<< HEAD
-    } else {
-      setLoadingStates(new Array(NUM_APPS).fill(true));
-      setResults(new Array(NUM_APPS).fill(""));
-      setEditedResults(new Array(NUM_APPS).fill(""));
-      setGenerationTimes({});
-      Promise.all(variations.map((_, index) => generateApp(index, prompt)));
-=======
->>>>>>> e5b40f79
     }
 
     // Close the prompt input
@@ -807,11 +607,7 @@
   useEffect(() => {
     if (!promptParam) {
       setError("No prompt provided");
-<<<<<<< HEAD
-      setLoadingStates(new Array(NUM_APPS).fill(false));
-=======
       setLoadingStates(new Array(numGenerations).fill(false));
->>>>>>> e5b40f79
       return;
     }
 
@@ -939,8 +735,6 @@
 
   return (
     <AuroraBackground>
-<<<<<<< HEAD
-=======
       <AlertModal
         isOpen={showAlertModal}
         onClose={() => setShowAlertModal(false)}
@@ -948,7 +742,6 @@
         message={alertInfo.message}
         type={alertInfo.type}
       />
->>>>>>> e5b40f79
       {showSignupModal && (
         <SignupModal
           isOpen={showSignupModal}
@@ -976,28 +769,10 @@
                 theme === "dark" ? "text-white" : "text-gray-900"
               }`}
             >
-<<<<<<< HEAD
-              <span className="bg-clip-text text-transparent bg-gradient-to-r from-indigo-300 via-white/90 to-rose-300 ">
-                Chaos Coder
-              </span>
-            </motion.h1>
-            <div className="flex items-center gap-4">
-              <ThemeToggle />
-              <Link
-                href="/"
-                className={`hover:underline transition-colors ${
-                  theme === "dark"
-                    ? "text-gray-300 hover:text-white"
-                    : "text-gray-600 hover:text-gray-900"
-                }`}
-              >
-                ← Back to Prompt
-=======
               <Link href="/">
                 <span className="bg-clip-text text-transparent bg-gradient-to-r from-indigo-300 via-white/90 to-rose-300 cursor-pointer hover:opacity-80 transition-opacity">
                   Chaos Coder
                 </span>
->>>>>>> e5b40f79
               </Link>
             </motion.h1>
           </div>
@@ -1019,141 +794,6 @@
           )}
 
           {results.length > 0 && (
-<<<<<<< HEAD
-            <div className="h-[calc(100vh-10rem)] overflow-y-auto">
-              {/* Grid of all app previews */}
-              <div className="grid grid-cols-1 md:grid-cols-2 lg:grid-cols-3 gap-6">
-                {appTitles.map((title, index) => (
-                  <motion.div
-                    key={title}
-                    className={`rounded-lg overflow-hidden border ${
-                      selectedAppIndex === index 
-                        ? theme === "dark" 
-                          ? "border-indigo-500/50 ring-2 ring-indigo-500/30" 
-                          : "border-indigo-500 ring-2 ring-indigo-300/50"
-                        : theme === "dark"
-                          ? "border-gray-700"
-                          : "border-gray-200"
-                    } transition-all duration-200 cursor-pointer`}
-                    initial={{ opacity: 0, y: 20 }}
-                    animate={{ opacity: 1, y: 0 }}
-                    transition={{ delay: index * 0.1 }}
-                    onClick={() => handleTileClick(index)}
-                  >
-                    <div className="h-[300px]">
-                      <BrowserContainer theme={theme} title={title}>
-                        {loadingStates[index] ? (
-                          <LoadingContainer>
-                            <LoadingTitle>Generating</LoadingTitle>
-                            <LoadingBar>
-                              <LoadingProgress
-                                animate={{
-                                  x: ["-100%", "100%"],
-                                }}
-                                transition={{
-                                  repeat: Infinity,
-                                  duration: 1.5,
-                                  ease: "linear",
-                                }}
-                              />
-                            </LoadingBar>
-                            <ShortLoadingBar>
-                              <LoadingProgress
-                                animate={{
-                                  x: ["-100%", "100%"],
-                                }}
-                                transition={{
-                                  repeat: Infinity,
-                                  duration: 2,
-                                  ease: "linear",
-                                  delay: 0.2,
-                                }}
-                              />
-                            </ShortLoadingBar>
-                          </LoadingContainer>
-                        ) : (
-                          <CodePreviewPanel
-                            code={editedResults[index] || ""}
-                            onChange={(newCode) => {
-                              const newResults = [...editedResults];
-                              newResults[index] = newCode;
-                              setEditedResults(newResults);
-                            }}
-                            isLoading={loadingStates[index]}
-                            theme={theme}
-                            showControls={false}
-                          />
-                        )}
-                      </BrowserContainer>
-                    </div>
-                  </motion.div>
-                ))}
-              </div>
-              
-              {/* Expanded view of selected app */}
-              <motion.div
-                id="detailed-view"
-                className="mt-8"
-                initial={{ opacity: 0 }}
-                animate={{ opacity: 1 }}
-                transition={{ delay: 0.5 }}
-              >
-                <h2 className={`text-xl font-semibold mb-4 ${
-                  theme === "dark" ? "text-white" : "text-gray-900"
-                }`}>
-                  {appTitles[selectedAppIndex]} - Detailed View
-                </h2>
-                <div className="h-[500px]">
-                  <BrowserContainer theme={theme} title={`${appTitles[selectedAppIndex]} - Detailed View`}>
-                    {loadingStates[selectedAppIndex] ? (
-                      <LoadingContainer>
-                        <LoadingTitle>Generating</LoadingTitle>
-                        <LoadingBar>
-                          <LoadingProgress
-                            animate={{
-                              x: ["-100%", "100%"],
-                            }}
-                            transition={{
-                              repeat: Infinity,
-                              duration: 1.5,
-                              ease: "linear",
-                            }}
-                          />
-                        </LoadingBar>
-                        <ShortLoadingBar>
-                          <LoadingProgress
-                            animate={{
-                              x: ["-100%", "100%"],
-                            }}
-                            transition={{
-                              repeat: Infinity,
-                              duration: 2,
-                              ease: "linear",
-                              delay: 0.2,
-                            }}
-                          />
-                        </ShortLoadingBar>
-                      </LoadingContainer>
-                    ) : (
-                      <div className="relative h-full">
-                        <CodePreviewPanel
-                          code={editedResults[selectedAppIndex] || ""}
-                          onChange={handleCodeChange}
-                          isLoading={loadingStates[selectedAppIndex]}
-                          theme={theme}
-                          deployButton={
-                            <MockDeployButton 
-                              code={editedResults[selectedAppIndex] || ""} 
-                              theme={theme} 
-                            />
-                          }
-                        />
-                      </div>
-                    )}
-                  </BrowserContainer>
-                </div>
-              </motion.div>
-=======
             <div className="h-[calc(100vh-10rem)] overflow-y-auto" ref={containerRef}>
               {/* Remove the detailed view at the top since we'll show expanded tiles in the grid */}
 
@@ -1199,7 +839,6 @@
                   ))}
                 </AnimatePresence>
               </div>
->>>>>>> e5b40f79
             </div>
           )}
         </div>
@@ -1230,10 +869,6 @@
         onClose={() => setIsMetricsOpen(false)}
         generationTimes={generationTimes}
       />
-<<<<<<< HEAD
-      {isVoiceEnabled && (
-        <VoiceInput onInput={(text) => handleVoiceInput(text)} theme={theme} />
-=======
 
       {/* Credit Alert */}
       {remainingCredits !== null && remainingCredits < 10 && (
@@ -1256,7 +891,6 @@
             </button>
           </div>
         </div>
->>>>>>> e5b40f79
       )}
     </AuroraBackground>
   );
@@ -1266,12 +900,6 @@
 export default function Results() {
   return (
     <Suspense fallback={
-<<<<<<< HEAD
-      <div className="w-full h-screen flex items-center justify-center">
-        <div className="text-center">
-          <h2 className="text-xl font-semibold mb-4">Loading...</h2>
-          <div className="w-16 h-16 border-4 border-gray-300 border-t-indigo-500 rounded-full animate-spin mx-auto"></div>
-=======
       <div className="w-full h-screen flex items-center justify-center bg-gradient-to-br from-gray-50 to-gray-100 dark:from-gray-900 dark:to-gray-800">
         <div className="text-center p-8">
           <div className="relative mb-8 mx-auto">
@@ -1292,7 +920,6 @@
           <p className="text-sm text-gray-500 dark:text-gray-400 animate-pulse">
             Preparing your web applications...
           </p>
->>>>>>> e5b40f79
         </div>
       </div>
     }>
