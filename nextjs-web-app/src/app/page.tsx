--- conflicted
+++ resolved
@@ -182,7 +182,6 @@
         />
       )}
       <div className="relative z-10">
-<<<<<<< HEAD
         <HeroGeometric
           badge=""
           title1="Chaos Coder"
@@ -274,38 +273,6 @@
                 )}
 
                 {/* Generate Button - Moved above style settings */}
-=======
-        <HeroGeometric badge="" title1="Chaos Coder" title2="9x Dev">
-          <div className="w-full max-w-3xl mx-auto px-4 sm:px-6">
-            <div className="relative bg-[#1a1f2e]/80 backdrop-blur-xl rounded-2xl overflow-hidden border border-[#2a3040] shadow-[0_8px_32px_0_rgba(31,38,135,0.37)]">
-              <div className="relative p-4 sm:p-6 z-10">
-                <textarea
-                  value={prompt}
-                  onChange={(e) => setPrompt(e.target.value)}
-                  placeholder="E.g., A to-do list app with local storage and dark mode"
-                  className="w-full h-24 sm:h-32 p-3 sm:p-4 bg-[#1a1f2e]/50 font-sans text-sm sm:text-base
-                         border border-[#2a3040] rounded-xl mb-4
-                         focus:ring-2 focus:ring-[#3b82f6]/50 focus:border-transparent resize-none
-                         placeholder:text-gray-400/70
-                         text-gray-200"
-                />
-
-                <div className="flex flex-wrap gap-1.5 sm:gap-2 mb-4">
-                  {examples.map((example, i) => (
-                    <button
-                      key={i}
-                      onClick={() => setPrompt(example.prompt)}
-                      className="inline-flex items-center gap-1 sm:gap-1.5 px-2 sm:px-3 py-1 sm:py-1.5 rounded-lg
-                             bg-[#1a1f2e]/50 border border-[#2a3040] text-xs sm:text-sm text-gray-300
-                             hover:border-[#3b82f6]/50 transition-colors"
-                    >
-                      {example.icon}
-                      <span className="hidden sm:inline">{example.label}</span>
-                    </button>
-                  ))}
-                </div>
-
->>>>>>> f4698d7a
                 <RainbowButton
                   onClick={handleSubmit}
                   disabled={isLoading}
